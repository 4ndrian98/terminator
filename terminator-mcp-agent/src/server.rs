--- conflicted
+++ resolved
@@ -10,13 +10,8 @@
     MaximizeWindowArgs, MinimizeWindowArgs, MouseDragArgs, NavigateBrowserArgs,
     OpenApplicationArgs, PressKeyArgs, RecordWorkflowArgs, RunCommandArgs, ScrollElementArgs,
     SelectOptionArgs, SetRangeValueArgs, SetSelectedArgs, SetToggledArgs, SetValueArgs,
-<<<<<<< HEAD
     SetZoomArgs, ToolCall, TypeIntoElementArgs, ValidateElementArgs, WaitForElementArgs, ZoomArgs,
-    RunJavascriptArgs,
-=======
-    SetZoomArgs, ToolCall, TypeIntoElementArgs, ValidateElementArgs, WaitForElementArgs,
-    WaitForOutputParserArgs, ZoomArgs,
->>>>>>> abeb2263
+    RunJavascriptArgs, 
 };
 use image::{ExtendedColorType, ImageEncoder};
 use rmcp::handler::server::tool::Parameters;
