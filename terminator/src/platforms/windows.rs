--- conflicted
+++ resolved
@@ -574,7 +574,6 @@
                     .control_type(win_control_type)
                     .depth(actual_depth)
                     .timeout(timeout_ms as u64);
-<<<<<<< HEAD
    
                 if let Some(name) = name {
                     // use contains_name, its undetermined right now
@@ -582,9 +581,6 @@
                     matcher_builder = matcher_builder.contains_name(name);
                 }
                 
-=======
-
->>>>>>> c443b2aa
                 let elements = matcher_builder.find_all().map_err(|e| {
                     AutomationError::ElementNotFound(format!(
                         "Role: '{}' (mapped to {:?}), Name: {:?}, Err: {}",
