use std::collections::BTreeMap;

/// Represents ways to locate a UI element
#[derive(Debug, Clone, PartialEq, Eq, Hash)]
pub enum Selector {
    /// Select by role and optional name
    Role { role: String, name: Option<String> }, // TODO: name unused 
    /// Select by accessibility ID
    Id(String),
    /// Select by name/label
    Name(String),
    /// Select by text content
    Text(String),
    /// Select using XPath-like query
    Path(String),
    /// Select by multiple attributes (key-value pairs)
    Attributes(BTreeMap<String, String>),
    /// Filter current elements by a predicate
    Filter(usize), // Uses an ID to reference a filter predicate stored separately
    /// Chain multiple selectors
    Chain(Vec<Selector>),
    /// Select by class name
    ClassName(String),
}

impl From<&str> for Selector {
    fn from(s: &str) -> Self {
        // Make common UI roles like "window", "button", etc. default to Role selectors
        // instead of Name selectors
        match s {
            // if role:button 
            _ if s.starts_with("role:") => {
                let parts: Vec<&str> = s[5..].splitn(2, ':').collect();
                Selector::Role {
                    role: parts[0].to_string(),
                    name: parts.get(1).map(|name| name.to_string()), // optional
                }
            },
            "app" | "application" | "window" | "button" | "checkbox" | "menu" | "menuitem" | "menubar" | "textfield"
            | "input" => {
                let parts: Vec<&str> = s[5..].splitn(2, ':').collect();
                Selector::Role {
                    role: s.to_string(),
                    name: parts.get(1).map(|name| name.to_string()), // optional
                }
            },
            // starts with AX
            _ if s.starts_with("AX") => Selector::Role {
                role: s.to_string(),
                name: None,
            },
            _ if s.starts_with("Text:") || s.contains("text:") => Selector::Text(s[5..].to_string()),
            _ if s.contains("Name:") || s.contains("name:") => {
                let parts: Vec<&str> = s.splitn(2, ':').collect();
                Selector::Name(parts[1].to_string())
            }
            _ if s.to_lowercase().starts_with("classname:") => {
                let parts: Vec<&str> = s.splitn(2, ':').collect();
                Selector::ClassName(parts[1].to_string())
            }
<<<<<<< HEAD
            _ if s.contains(':') => {
                let parts: Vec<&str> = s.splitn(2, ':').collect();
                Selector::Role {
                    role: parts[0].to_string(),
                    name: parts.get(1).map(|name| name.to_string()), // optional
                }
            }
=======
>>>>>>> caca60a9
            _ if s.starts_with('#') => Selector::Id(s[1..].to_string()),
            _ if s.starts_with("id:") => Selector::Id(s[3..].to_string()),
            _ if s.starts_with('/') => Selector::Path(s.to_string()),
            _ => Selector::Name(s.to_string()),
        }
    }
}<|MERGE_RESOLUTION|>--- conflicted
+++ resolved
@@ -38,9 +38,9 @@
             },
             "app" | "application" | "window" | "button" | "checkbox" | "menu" | "menuitem" | "menubar" | "textfield"
             | "input" => {
-                let parts: Vec<&str> = s[5..].splitn(2, ':').collect();
+                let parts: Vec<&str> = s.splitn(2, ':').collect();
                 Selector::Role {
-                    role: s.to_string(),
+                    role: parts.get(0).unwrap_or(&"").to_string(),
                     name: parts.get(1).map(|name| name.to_string()), // optional
                 }
             },
@@ -58,7 +58,6 @@
                 let parts: Vec<&str> = s.splitn(2, ':').collect();
                 Selector::ClassName(parts[1].to_string())
             }
-<<<<<<< HEAD
             _ if s.contains(':') => {
                 let parts: Vec<&str> = s.splitn(2, ':').collect();
                 Selector::Role {
@@ -66,8 +65,6 @@
                     name: parts.get(1).map(|name| name.to_string()), // optional
                 }
             }
-=======
->>>>>>> caca60a9
             _ if s.starts_with('#') => Selector::Id(s[1..].to_string()),
             _ if s.starts_with("id:") => Selector::Id(s[3..].to_string()),
             _ if s.starts_with('/') => Selector::Path(s.to_string()),
